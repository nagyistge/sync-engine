--- conflicted
+++ resolved
@@ -45,10 +45,6 @@
 GET https://api.inboxapp.com/n/<namespace_id>/threads?tag=<tag_id>
 ```
 
-<<<<<<< HEAD
-=======
-
->>>>>>> fd32cd43
 # Canonical Tags
 
 Inbox exposes a set of standard, canonical tags: an extended version of [RFC-6154](http://tools.ietf.org/html/rfc6154) mapped to the underlying folders / labels, etc. on each backend provider. A few of the standard tags, such as `spam`, may only be present if they are supported by the underlying email service.
@@ -71,24 +67,15 @@
 
 ```
 :::xml
-<<<<<<< HEAD
-POST https://api.inboxapp.com/n/<namespace_id>/tags
-=======
 PUT https://api.inboxapp.com/n/<namespace_id>/threads/<thread_id>
->>>>>>> fd32cd43
 ```
 
 **Request body**
 
 ```
-<<<<<<< HEAD
 ::json
 {
     "name": <new tag name>,
-=======
-:::json
-{
->>>>>>> fd32cd43
     "add_tags": ["housing-search", "craigslist"],
     "remove_tags": ["unread"]
 }
@@ -147,11 +134,6 @@
 }
 ```
 
-
-<<<<<<< HEAD
-=======
-
->>>>>>> fd32cd43
 # Changing custom tag names
 ```
 :::xml
