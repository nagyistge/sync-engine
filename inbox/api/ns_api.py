--- conflicted
+++ resolved
@@ -30,12 +30,8 @@
                                   limit, offset, ValidatableArgument,
                                   strict_bool, validate_draft_recipients,
                                   valid_delta_object_types, valid_display_name,
-<<<<<<< HEAD
-                                  noop_event_update, valid_category_type)
-=======
                                   noop_event_update, valid_category_type,
                                   comma_separated_email_list)
->>>>>>> 0f8aba36
 from inbox.config import config
 from inbox.contacts.algorithms import (calculate_contact_scores,
                                        calculate_group_scores,
